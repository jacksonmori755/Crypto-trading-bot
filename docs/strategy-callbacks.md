--- conflicted
+++ resolved
@@ -431,11 +431,7 @@
         'exit': 60 * 25
     }
 
-<<<<<<< HEAD
-    def check_entry_timeout(self, pair: str, trade: 'Trade', order: dict,
-=======
-    def check_entry_timeout(self, pair: str, trade: 'Trade', order: 'Order', 
->>>>>>> 45f72bf5
+    def check_entry_timeout(self, pair: str, trade: 'Trade', order: 'Order',
                             current_time: datetime, **kwargs) -> bool:
         if trade.open_rate > 100 and trade.open_date_utc < current_time - timedelta(minutes=5):
             return True
