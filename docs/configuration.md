# Configure the bot

This page explains how to configure your `config.json` file.

## Table of Contents

- [Bot commands](#bot-commands)
- [Backtesting commands](#backtesting-commands)
- [Hyperopt commands](#hyperopt-commands)

## Setup config.json

We recommend to copy and use the `config.json.example` as a template
for your bot configuration.

The table below will list all configuration parameters.

|  Command | Default | Mandatory | Description |
|----------|---------|----------|-------------|
| `max_open_trades` | 3 | Yes | Number of trades open your bot will have. If -1 then it is ignored (i.e. potentially unlimited open trades)
| `stake_currency` | BTC | Yes | Crypto-currency used for trading.
| `stake_amount` | 0.05 | Yes | Amount of crypto-currency your bot will use for each trade. Per default, the bot will use (0.05 BTC x 3) = 0.15 BTC in total will be always engaged. Set it to 'unlimited' to allow the bot to use all avaliable balance.
| `ticker_interval` | [1m, 5m, 30m, 1h, 1d] | No | The ticker interval to use (1min, 5 min, 30 min, 1 hour or 1 day). Default is 5 minutes
| `fiat_display_currency` | USD | Yes | Fiat currency used to show your profits. More information below.
| `dry_run` | true | Yes | Define if the bot must be in Dry-run or production mode.
| `process_only_new_candles` | false | No | If set to true indicators are processed only once a new candle arrives. If false each loop populates the indicators, this will mean the same candle is processed many times creating system load but can be useful of your strategy depends on tick data not only candle. Can be set either in Configuration or in the strategy.
| `minimal_roi` | See below | No | Set the threshold in percent the bot will use to sell a trade. More information below. If set, this parameter will override `minimal_roi` from your strategy file.
| `stoploss` | -0.10 | No | Value of the stoploss in percent used by the bot. More information below. If set, this parameter will override `stoploss` from your strategy file.
| `trailing_stop` | false | No | Enables trailing stop-loss (based on `stoploss` in either configuration or strategy file).
| `trailing_stop_positve` | 0 | No | Changes stop-loss once profit has been reached.
| `trailing_stop_positve_offset` | 0 | No | Offset on when to apply `trailing_stop_positive`. Percentage value which should be positive.
| `unfilledtimeout.buy` | 10 | Yes | How long (in minutes) the bot will wait for an unfilled buy order to complete, after which the order will be cancelled.
| `unfilledtimeout.sell` | 10 | Yes | How long (in minutes) the bot will wait for an unfilled sell order to complete, after which the order will be cancelled.
| `bid_strategy.ask_last_balance` | 0.0 | Yes | Set the bidding price. More information below.
| `bid_strategy.use_order_book` | false | No | Allows buying of pair using the rates in Order Book Bids.
| `bid_strategy.order_book_top` | 0 | No | Bot will use the top N rate in Order Book Bids. Ie. a value of 2 will allow the bot to pick the 2nd bid rate in Order Book Bids.
| `bid_strategy. check_depth_of_market.enabled` | false | No | Does not buy if the % difference of buy orders and sell orders is met in Order Book.
| `bid_strategy. check_depth_of_market.bids_to_ask_delta` | 0 | No | The % difference of buy orders and sell orders found in Order Book. A value lesser than 1 means sell orders is greater, while value greater than 1 means buy orders is higher.
| `ask_strategy.use_order_book` | false | No | Allows selling of open traded pair using the rates in Order Book Asks.
| `ask_strategy.order_book_min` | 0 | No | Bot will scan from the top min to max Order Book Asks searching for a profitable rate.
| `ask_strategy.order_book_max` | 0 | No | Bot will scan from the top min to max Order Book Asks searching for a profitable rate.
<<<<<<< HEAD
| `order_types` | None | No | Configure order-types depending on the action (`"buy"`, `"sell"`, `"stoploss"`, `"stoploss_on_exchange"`).
| `order_time_in_force` | None | No | Configure time in force for buy and sell orders. [More information below](#understand-order_time_in_force).
=======
| `order_types` | None | No | Configure order-types depending on the action (`"buy"`, `"sell"`, `"stoploss"`, `"stoploss_on_exchange"`). [More information below](#understand-order_types).
>>>>>>> 52c8d2c3
| `exchange.name` | bittrex | Yes | Name of the exchange class to use. [List below](#user-content-what-values-for-exchangename).
| `exchange.key` | key | No | API key to use for the exchange. Only required when you are in production mode.
| `exchange.secret` | secret | No | API secret to use for the exchange. Only required when you are in production mode.
| `exchange.pair_whitelist` | [] | No | List of currency to use by the bot. Can be overrided with `--dynamic-whitelist` param.
| `exchange.pair_blacklist` | [] | No | List of currency the bot must avoid. Useful when using `--dynamic-whitelist` param.
| `exchange.ccxt_rate_limit` | True | No | DEPRECATED!! Have CCXT handle Exchange rate limits. Depending on the exchange, having this to false can lead to temporary bans from the exchange.
| `exchange.ccxt_config` | None | No | Additional CCXT parameters passed to the regular ccxt instance. Parameters may differ from exchange to exchange and are documented in the [ccxt documentation](https://ccxt.readthedocs.io/en/latest/manual.html#instantiation)
| `exchange.ccxt_async_config` | None | No | Additional CCXT parameters passed to the async ccxt instance. Parameters may differ from exchange to exchange  and are documented in the [ccxt documentation](https://ccxt.readthedocs.io/en/latest/manual.html#instantiation)
| `edge` | false | No | Please refer to [edge configuration document](edge.md) for detailed explanation.
| `experimental.use_sell_signal` | false | No | Use your sell strategy in addition of the `minimal_roi`.
| `experimental.sell_profit_only` | false | No | waits until you have made a positive profit before taking a sell decision.
| `experimental.ignore_roi_if_buy_signal` | false | No | Does not sell if the buy-signal is still active. Takes preference over `minimal_roi` and `use_sell_signal`
| `pairlist.method` | StaticPairList | No | Use Static whitelist. [More information below](#dynamic-pairlists).
| `pairlist.config` | None | No | Additional configuration for dynamic pairlists. [More information below](#dynamic-pairlists).
| `telegram.enabled` | true | Yes | Enable or not the usage of Telegram.
| `telegram.token` | token | No | Your Telegram bot token. Only required if `telegram.enabled` is `true`.
| `telegram.chat_id` | chat_id | No | Your personal Telegram account id. Only required if `telegram.enabled` is `true`.
| `webhook.enabled` | false | No | Enable usage of Webhook notifications
| `webhook.url` | false | No | URL for the webhook. Only required if `webhook.enabled` is `true`. See the [webhook documentation](webhook-config.md) for more details.
| `webhook.webhookbuy` | false | No | Payload to send on buy. Only required if `webhook.enabled` is `true`. See the [webhook documentationV](webhook-config.md) for more details.
| `webhook.webhooksell` | false | No | Payload to send on sell. Only required if `webhook.enabled` is `true`. See the [webhook documentationV](webhook-config.md) for more details.
| `webhook.webhookstatus` | false | No | Payload to send on status calls. Only required if `webhook.enabled` is `true`. See the [webhook documentationV](webhook-config.md) for more details.
| `db_url` | `sqlite:///tradesv3.sqlite` | No | Declares database URL to use. NOTE: This defaults to `sqlite://` if `dry_run` is `True`.
| `initial_state` | running | No | Defines the initial application state. More information below.
| `forcebuy_enable` | false | No | Enables the RPC Commands to force a buy. More information below.
| `strategy` | DefaultStrategy | No | Defines Strategy class to use.
| `strategy_path` | null | No | Adds an additional strategy lookup path (must be a folder).
| `internals.process_throttle_secs` | 5 | Yes | Set the process throttle. Value in second.

The definition of each config parameters is in [misc.py](https://github.com/freqtrade/freqtrade/blob/develop/freqtrade/misc.py#L205).

### Understand stake_amount

`stake_amount` is an amount of crypto-currency your bot will use for each trade.
The minimal value is 0.0005. If there is not enough crypto-currency in
the account an exception is generated.
To allow the bot to trade all the avaliable `stake_currency` in your account set `stake_amount` = `unlimited`.
In this case a trade amount is calclulated as `currency_balanse / (max_open_trades - current_open_trades)`.

### Understand minimal_roi

`minimal_roi` is a JSON object where the key is a duration
in minutes and the value is the minimum ROI in percent.
See the example below:

```
"minimal_roi": {
    "40": 0.0,    # Sell after 40 minutes if the profit is not negative
    "30": 0.01,   # Sell after 30 minutes if there is at least 1% profit
    "20": 0.02,   # Sell after 20 minutes if there is at least 2% profit
    "0":  0.04    # Sell immediately if there is at least 4% profit
},
```

Most of the strategy files already include the optimal `minimal_roi`
value. This parameter is optional. If you use it, it will take over the
`minimal_roi` value from the strategy file.

### Understand stoploss

`stoploss` is loss in percentage that should trigger a sale.
For example value `-0.10` will cause immediate sell if the
profit dips below -10% for a given trade. This parameter is optional.

Most of the strategy files already include the optimal `stoploss`
value. This parameter is optional. If you use it, it will take over the
`stoploss` value from the strategy file.

### Understand trailing stoploss

Go to the [trailing stoploss Documentation](stoploss.md) for details on trailing stoploss.

### Understand initial_state

`initial_state` is an optional field that defines the initial application state.
Possible values are `running` or `stopped`. (default=`running`)
If the value is `stopped` the bot has to be started with `/start` first.

### Understand forcebuy_enable

`forcebuy_enable` enables the usage of forcebuy commands via Telegram.
This is disabled for security reasons by default, and will show a warning message on startup if enabled.
You send `/forcebuy ETH/BTC` to the bot, who buys the pair and holds it until a regular sell-signal appears (ROI, stoploss, /forcesell).

Can be dangerous with some strategies, so use with care
See [the telegram documentation](telegram-usage.md) for details on usage.

### Understand process_throttle_secs

`process_throttle_secs` is an optional field that defines in seconds how long the bot should wait
before asking the strategy if we should buy or a sell an asset. After each wait period, the strategy is asked again for
every opened trade wether or not we should sell, and for all the remaining pairs (either the dynamic list of pairs or
the static list of pairs) if we should buy.

### Understand ask_last_balance

`ask_last_balance` sets the bidding price. Value `0.0` will use `ask` price, `1.0` will
use the `last` price and values between those interpolate between ask and last
price. Using `ask` price will guarantee quick success in bid, but bot will also
end up paying more then would probably have been necessary.

### Understand order_types

`order_types` contains a dict mapping order-types to market-types as well as stoploss on or off exchange type. This allows to buy using limit orders, sell using limit-orders, and create stoploss orders using market. It also allows to set the stoploss "on exchange" which means stoploss order would be placed immediately once the buy order is fulfilled.
This can be set in the configuration or in the strategy. Configuration overwrites strategy configurations.

If this is configured, all 4 values (`"buy"`, `"sell"`, `"stoploss"`, `"stoploss_on_exchange"`) need to be present, otherwise the bot warn about it and will fail to start.
The below is the default which is used if this is not configured in either Strategy or configuration.

``` python
    "order_types": {
        "buy": "limit",
        "sell": "limit",
        "stoploss": "market",
        "stoploss_on_exchange": False
    },
```

**NOTE**: Not all exchanges support "market" orders.
The following message will be shown if your exchange does not support market orders: `"Exchange <yourexchange>  does not support market orders."`

### Understand order_time_in_force
Order time in force defines the policy by which the order is executed on the exchange. Three commonly used time in force are:<br/>
**GTC (Goog Till Canceled):**
This is most of the time the default time in force. It means the order will remain on exchange till it is canceled by user. It can be fully or partially fulfilled. If partially fulfilled, the remaining will stay on the exchange till cancelled.<br/>
**FOK (Full Or Kill):**
It means if the order is not executed immediately AND fully then it is canceled by the exchange.<br/>
**IOC (Immediate Or Canceled):**
It is the same as FOK (above) except it can be partially fulfilled. The remaining part is automatically cancelled by the exchange.
<br/>
`order_time_in_force` contains a dict buy and sell time in force policy. This can be set in the configuration or in the strategy. Configuration overwrites strategy configurations.<br/>
possible values are: `gtc` (default), `fok` or `ioc`.<br/>
``` python
    "order_time_in_force": {
        "buy": "gtc",
        "sell": "gtc"
    },
```
**NOTE**: This is an ongoing work. For now it is supported only for binance and only for buy orders. Please don't change the default value unless you know what you are doing.<br/>

### What values for exchange.name?

Freqtrade is based on [CCXT library](https://github.com/ccxt/ccxt) that supports 115 cryptocurrency
exchange markets and trading APIs. The complete up-to-date list can be found in the
[CCXT repo homepage](https://github.com/ccxt/ccxt/tree/master/python). However, the bot was tested
with only Bittrex and Binance.

The bot was tested with the following exchanges:

- [Bittrex](https://bittrex.com/): "bittrex"
- [Binance](https://www.binance.com/): "binance"

Feel free to test other exchanges and submit your PR to improve the bot.

### What values for fiat_display_currency?

`fiat_display_currency` set the base currency to use for the conversion from coin to fiat in Telegram.
The valid values are: "AUD", "BRL", "CAD", "CHF", "CLP", "CNY", "CZK", "DKK", "EUR", "GBP", "HKD", "HUF", "IDR", "ILS", "INR", "JPY", "KRW", "MXN", "MYR", "NOK", "NZD", "PHP", "PKR", "PLN", "RUB", "SEK", "SGD", "THB", "TRY", "TWD", "ZAR", "USD".
In addition to central bank currencies, a range of cryto currencies are supported.
The valid values are: "BTC", "ETH", "XRP", "LTC", "BCH", "USDT".

## Switch to dry-run mode

We recommend starting the bot in dry-run mode to see how your bot will
behave and how is the performance of your strategy. In Dry-run mode the
bot does not engage your money. It only runs a live simulation without
creating trades.

### To switch your bot in Dry-run mode:

1. Edit your `config.json`  file
2. Switch dry-run to true and specify db_url for a persistent db

```json
"dry_run": true,
"db_url": "sqlite///tradesv3.dryrun.sqlite",
```

3. Remove your Exchange API key (change them by fake api credentials)

```json
"exchange": {
        "name": "bittrex",
        "key": "key",
        "secret": "secret",
        ...
}
```

Once you will be happy with your bot performance, you can switch it to
production mode.

### Dynamic Pairlists

Dynamic pairlists select pairs for you based on the logic configured.
The bot runs against all pairs (with that stake) on the exchange, and a number of assets (`number_assets`) is selected based on the selected criteria.

By *default*, a Static Pairlist is used (configured as `"pair_whitelist"` under the `"exchange"` section of this configuration).

#### Available Pairlist methods

* `"StaticPairList"`
  * uses configuration from `exchange.pair_whitelist` and `exchange.pair_blacklist`
* `"VolumePairList"`
  * Formerly available as `--dynamic-whitelist [<number_assets>]`
  * Selects `number_assets` top pairs based on `sort_key`, which can be one of `askVolume`, `bidVolume` and `quoteVolume`, defaults to `quoteVolume`.

```json
"pairlist": {
        "method": "VolumePairList",
        "config": {
            "number_assets": 20,
            "sort_key": "quoteVolume"
        }
    },
```

## Switch to production mode

In production mode, the bot will engage your money. Be careful a wrong
strategy can lose all your money. Be aware of what you are doing when
you run it in production mode.

### To switch your bot in production mode

1. Edit your `config.json`  file

2. Switch dry-run to false and don't forget to adapt your database URL if set

```json
"dry_run": false,
```

3. Insert your Exchange API key (change them by fake api keys)

```json
"exchange": {
        "name": "bittrex",
        "key": "af8ddd35195e9dc500b9a6f799f6f5c93d89193b",
        "secret": "08a9dc6db3d7b53e1acebd9275677f4b0a04f1a5",
        ...
}

```

If you have not your Bittrex API key yet, [see our tutorial](https://github.com/freqtrade/freqtrade/blob/develop/docs/pre-requisite.md).

### Using proxy with FreqTrade

To use a proxy with freqtrade, add the kwarg `"aiohttp_trust_env"=true` to the `"ccxt_async_kwargs"` dict in the exchange section of the configuration.

An example for this can be found in `config_full.json.example`

``` json
"ccxt_async_config": {
    "aiohttp_trust_env": true
}
```

Then, export your proxy settings using the variables `"HTTP_PROXY"` and `"HTTPS_PROXY"` set to the appropriate values

``` bash
export HTTP_PROXY="http://addr:port"
export HTTPS_PROXY="http://addr:port"
freqtrade
```


### Embedding Strategies

FreqTrade provides you with with an easy way to embed the strategy into your configuration file.
This is done by utilizing BASE64 encoding and providing this string at the strategy configuration field,
in your chosen config file.

#### Encoding a string as BASE64

This is a quick example, how to generate the BASE64 string in python

```python
from base64 import urlsafe_b64encode

with open(file, 'r') as f:
    content = f.read()
content = urlsafe_b64encode(content.encode('utf-8'))
```

The variable 'content', will contain the strategy file in a BASE64 encoded form. Which can now be set in your configurations file as following

```json
"strategy": "NameOfStrategy:BASE64String"
```

Please ensure that 'NameOfStrategy' is identical to the strategy name!

## Next step

Now you have configured your config.json, the next step is to [start your bot](https://github.com/freqtrade/freqtrade/blob/develop/docs/bot-usage.md).<|MERGE_RESOLUTION|>--- conflicted
+++ resolved
@@ -39,12 +39,8 @@
 | `ask_strategy.use_order_book` | false | No | Allows selling of open traded pair using the rates in Order Book Asks.
 | `ask_strategy.order_book_min` | 0 | No | Bot will scan from the top min to max Order Book Asks searching for a profitable rate.
 | `ask_strategy.order_book_max` | 0 | No | Bot will scan from the top min to max Order Book Asks searching for a profitable rate.
-<<<<<<< HEAD
-| `order_types` | None | No | Configure order-types depending on the action (`"buy"`, `"sell"`, `"stoploss"`, `"stoploss_on_exchange"`).
+| `order_types` | None | No | Configure order-types depending on the action (`"buy"`, `"sell"`, `"stoploss"`, `"stoploss_on_exchange"`). [More information below](#understand-order_types).
 | `order_time_in_force` | None | No | Configure time in force for buy and sell orders. [More information below](#understand-order_time_in_force).
-=======
-| `order_types` | None | No | Configure order-types depending on the action (`"buy"`, `"sell"`, `"stoploss"`, `"stoploss_on_exchange"`). [More information below](#understand-order_types).
->>>>>>> 52c8d2c3
 | `exchange.name` | bittrex | Yes | Name of the exchange class to use. [List below](#user-content-what-values-for-exchangename).
 | `exchange.key` | key | No | API key to use for the exchange. Only required when you are in production mode.
 | `exchange.secret` | secret | No | API secret to use for the exchange. Only required when you are in production mode.
