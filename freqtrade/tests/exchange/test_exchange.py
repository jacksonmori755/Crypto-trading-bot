--- conflicted
+++ resolved
@@ -567,7 +567,6 @@
     exchange.get_ticker(pair='ETH/BTC', refresh=True)
 
 
-<<<<<<< HEAD
 def test_get_history(default_conf, mocker, caplog):
     exchange = get_patched_exchange(mocker, default_conf)
     tick = [
@@ -702,7 +701,8 @@
     assert res[1][0] == pairs[1]
     assert res[1][1] == tick
     assert exchange._async_get_candle_history.call_count == 2
-=======
+
+
 def test_get_order_book(default_conf, mocker, order_book_l2):
     default_conf['exchange']['name'] = 'binance'
     api_mock = MagicMock()
@@ -730,7 +730,6 @@
         api_mock.fetch_l2_order_book = MagicMock(side_effect=ccxt.BaseError)
         exchange = get_patched_exchange(mocker, default_conf, api_mock)
         exchange.get_order_book(pair='ETH/BTC', limit=50)
->>>>>>> 53dc2597
 
 
 def make_fetch_ohlcv_mock(data):
