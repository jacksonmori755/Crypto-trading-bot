--- conflicted
+++ resolved
@@ -1,469 +1 @@
-<<<<<<< HEAD
-# pragma pylint: disable=W0603
-""" Edge positioning package """
-import logging
-from typing import Any, Dict, NamedTuple
-
-import arrow
-import numpy as np
-import utils_find_1st as utf1st
-from pandas import DataFrame
-
-from freqtrade import constants
-from freqtrade.configuration import TimeRange
-from freqtrade.data import history
-from freqtrade.exceptions import OperationalException
-from freqtrade.strategy.interface import SellType
-
-logger = logging.getLogger(__name__)
-
-
-class PairInfo(NamedTuple):
-    stoploss: float
-    winrate: float
-    risk_reward_ratio: float
-    required_risk_reward: float
-    expectancy: float
-    nb_trades: int
-    avg_trade_duration: float
-
-
-class Edge:
-    """
-    Calculates Win Rate, Risk Reward Ratio, Expectancy
-    against historical data for a give set of markets and a strategy
-    it then adjusts stoploss and position size accordingly
-    and force it into the strategy
-    Author: https://github.com/mishaker
-    """
-
-    config: Dict = {}
-    _cached_pairs: Dict[str, Any] = {}  # Keeps a list of pairs
-
-    def __init__(self, config: Dict[str, Any], exchange, strategy) -> None:
-
-        self.config = config
-        self.exchange = exchange
-        self.strategy = strategy
-
-        self.edge_config = self.config.get('edge', {})
-        self._cached_pairs: Dict[str, Any] = {}  # Keeps a list of pairs
-        self._final_pairs: list = []
-
-        # checking max_open_trades. it should be -1 as with Edge
-        # the number of trades is determined by position size
-        if self.config['max_open_trades'] != float('inf'):
-            logger.critical('max_open_trades should be -1 in config !')
-
-        if self.config['stake_amount'] != constants.UNLIMITED_STAKE_AMOUNT:
-            raise OperationalException('Edge works only with unlimited stake amount')
-
-        # Deprecated capital_available_percentage. Will use tradable_balance_ratio in the future.
-        self._capital_percentage: float = self.edge_config.get(
-            'capital_available_percentage', self.config['tradable_balance_ratio'])
-        self._allowed_risk: float = self.edge_config.get('allowed_risk')
-        self._since_number_of_days: int = self.edge_config.get('calculate_since_number_of_days', 14)
-        self._last_updated: int = 0  # Timestamp of pairs last updated time
-        self._refresh_pairs = True
-
-        self._stoploss_range_min = float(self.edge_config.get('stoploss_range_min', -0.01))
-        self._stoploss_range_max = float(self.edge_config.get('stoploss_range_max', -0.05))
-        self._stoploss_range_step = float(self.edge_config.get('stoploss_range_step', -0.001))
-
-        # calculating stoploss range
-        self._stoploss_range = np.arange(
-            self._stoploss_range_min,
-            self._stoploss_range_max,
-            self._stoploss_range_step
-        )
-
-        self._timerange: TimeRange = TimeRange.parse_timerange("%s-" % arrow.now().shift(
-            days=-1 * self._since_number_of_days).format('YYYYMMDD'))
-        if config.get('fee'):
-            self.fee = config['fee']
-        else:
-            self.fee = self.exchange.get_fee(symbol=self.config['exchange']['pair_whitelist'][0])
-
-    def calculate(self) -> bool:
-        pairs = self.config['exchange']['pair_whitelist']
-        heartbeat = self.edge_config.get('process_throttle_secs')
-
-        if (self._last_updated > 0) and (
-                self._last_updated + heartbeat > arrow.utcnow().timestamp):
-            return False
-
-        data: Dict[str, Any] = {}
-        logger.info('Using stake_currency: %s ...', self.config['stake_currency'])
-        logger.info('Using local backtesting data (using whitelist in given config) ...')
-
-        if self._refresh_pairs:
-            history.refresh_data(
-                datadir=self.config['datadir'],
-                pairs=pairs,
-                exchange=self.exchange,
-                timeframe=self.strategy.ticker_interval,
-                timerange=self._timerange,
-            )
-
-        data = history.load_data(
-            datadir=self.config['datadir'],
-            pairs=pairs,
-            timeframe=self.strategy.ticker_interval,
-            timerange=self._timerange,
-            startup_candles=self.strategy.startup_candle_count,
-            data_format=self.config.get('dataformat_ohlcv', 'json'),
-        )
-
-        if not data:
-            # Reinitializing cached pairs
-            self._cached_pairs = {}
-            logger.critical("No data found. Edge is stopped ...")
-            return False
-
-        preprocessed = self.strategy.tickerdata_to_dataframe(data)
-
-        # Print timeframe
-        min_date, max_date = history.get_timerange(preprocessed)
-        logger.info(
-            'Measuring data from %s up to %s (%s days) ...',
-            min_date.isoformat(),
-            max_date.isoformat(),
-            (max_date - min_date).days
-        )
-        headers = ['date', 'buy', 'open', 'close', 'sell', 'high', 'low']
-
-        trades: list = []
-        for pair, pair_data in preprocessed.items():
-            # Sorting dataframe by date and reset index
-            pair_data = pair_data.sort_values(by=['date'])
-            pair_data = pair_data.reset_index(drop=True)
-
-            ticker_data = self.strategy.advise_sell(
-                self.strategy.advise_buy(pair_data, {'pair': pair}), {'pair': pair})[headers].copy()
-
-            trades += self._find_trades_for_stoploss_range(ticker_data, pair, self._stoploss_range)
-
-        # If no trade found then exit
-        if len(trades) == 0:
-            logger.info("No trades found.")
-            return False
-
-        # Fill missing, calculable columns, profit, duration , abs etc.
-        trades_df = self._fill_calculable_fields(DataFrame(trades))
-        self._cached_pairs = self._process_expectancy(trades_df)
-        self._last_updated = arrow.utcnow().timestamp
-
-        return True
-
-    def stake_amount(self, pair: str, free_capital: float,
-                     total_capital: float, capital_in_trade: float) -> float:
-        stoploss = self.stoploss(pair)
-        available_capital = (total_capital + capital_in_trade) * self._capital_percentage
-        allowed_capital_at_risk = available_capital * self._allowed_risk
-        max_position_size = abs(allowed_capital_at_risk / stoploss)
-        position_size = min(max_position_size, free_capital)
-        if pair in self._cached_pairs:
-            logger.info(
-                'winrate: %s, expectancy: %s, position size: %s, pair: %s,'
-                ' capital in trade: %s, free capital: %s, total capital: %s,'
-                ' stoploss: %s, available capital: %s.',
-                self._cached_pairs[pair].winrate,
-                self._cached_pairs[pair].expectancy,
-                position_size, pair,
-                capital_in_trade, free_capital, total_capital,
-                stoploss, available_capital
-            )
-        return round(position_size, 15)
-
-    def stoploss(self, pair: str) -> float:
-        if pair in self._cached_pairs:
-            return self._cached_pairs[pair].stoploss
-        else:
-            logger.warning('tried to access stoploss of a non-existing pair, '
-                           'strategy stoploss is returned instead.')
-            return self.strategy.stoploss
-
-    def adjust(self, pairs) -> list:
-        """
-        Filters out and sorts "pairs" according to Edge calculated pairs
-        """
-        final = []
-        for pair, info in self._cached_pairs.items():
-            if info.expectancy > float(self.edge_config.get('minimum_expectancy', 0.2)) and \
-                info.winrate > float(self.edge_config.get('minimum_winrate', 0.60)) and \
-                    pair in pairs:
-                final.append(pair)
-
-        if self._final_pairs != final:
-            self._final_pairs = final
-            if self._final_pairs:
-                logger.info(
-                    'Minimum expectancy and minimum winrate are met only for %s,'
-                    ' so other pairs are filtered out.',
-                    self._final_pairs
-                    )
-            else:
-                logger.info(
-                    'Edge removed all pairs as no pair with minimum expectancy '
-                    'and minimum winrate was found !'
-                    )
-
-        return self._final_pairs
-
-    def accepted_pairs(self) -> list:
-        """
-        return a list of accepted pairs along with their winrate, expectancy and stoploss
-        """
-        final = []
-        for pair, info in self._cached_pairs.items():
-            if info.expectancy > float(self.edge_config.get('minimum_expectancy', 0.2)) and \
-                 info.winrate > float(self.edge_config.get('minimum_winrate', 0.60)):
-                final.append({
-                    'Pair': pair,
-                    'Winrate': info.winrate,
-                    'Expectancy': info.expectancy,
-                    'Stoploss': info.stoploss,
-                })
-        return final
-
-    def _fill_calculable_fields(self, result: DataFrame) -> DataFrame:
-        """
-        The result frame contains a number of columns that are calculable
-        from other columns. These are left blank till all rows are added,
-        to be populated in single vector calls.
-
-        Columns to be populated are:
-        - Profit
-        - trade duration
-        - profit abs
-        :param result Dataframe
-        :return: result Dataframe
-        """
-
-        # stake and fees
-        # stake = 0.015
-        # 0.05% is 0.0005
-        # fee = 0.001
-
-        # we set stake amount to an arbitrary amount.
-        # as it doesn't change the calculation.
-        # all returned values are relative. they are percentages.
-        stake = 0.015
-        fee = self.fee
-        open_fee = fee / 2
-        close_fee = fee / 2
-
-        result['trade_duration'] = result['close_time'] - result['open_time']
-
-        result['trade_duration'] = result['trade_duration'].map(
-            lambda x: int(x.total_seconds() / 60))
-
-        # Spends, Takes, Profit, Absolute Profit
-
-        # Buy Price
-        result['buy_vol'] = stake / result['open_rate']  # How many target are we buying
-        result['buy_fee'] = stake * open_fee
-        result['buy_spend'] = stake + result['buy_fee']  # How much we're spending
-
-        # Sell price
-        result['sell_sum'] = result['buy_vol'] * result['close_rate']
-        result['sell_fee'] = result['sell_sum'] * close_fee
-        result['sell_take'] = result['sell_sum'] - result['sell_fee']
-
-        # profit_percent
-        result['profit_percent'] = (result['sell_take'] - result['buy_spend']) / result['buy_spend']
-
-        # Absolute profit
-        result['profit_abs'] = result['sell_take'] - result['buy_spend']
-
-        return result
-
-    def _process_expectancy(self, results: DataFrame) -> Dict[str, Any]:
-        """
-        This calculates WinRate, Required Risk Reward, Risk Reward and Expectancy of all pairs
-        The calulation will be done per pair and per strategy.
-        """
-        # Removing pairs having less than min_trades_number
-        min_trades_number = self.edge_config.get('min_trade_number', 10)
-        results = results.groupby(['pair', 'stoploss']).filter(lambda x: len(x) > min_trades_number)
-        ###################################
-
-        # Removing outliers (Only Pumps) from the dataset
-        # The method to detect outliers is to calculate standard deviation
-        # Then every value more than (standard deviation + 2*average) is out (pump)
-        #
-        # Removing Pumps
-        if self.edge_config.get('remove_pumps', False):
-            results = results.groupby(['pair', 'stoploss']).apply(
-                lambda x: x[x['profit_abs'] < 2 * x['profit_abs'].std() + x['profit_abs'].mean()])
-        ##########################################################################
-
-        # Removing trades having a duration more than X minutes (set in config)
-        max_trade_duration = self.edge_config.get('max_trade_duration_minute', 1440)
-        results = results[results.trade_duration < max_trade_duration]
-        #######################################################################
-
-        if results.empty:
-            return {}
-
-        groupby_aggregator = {
-            'profit_abs': [
-                ('nb_trades', 'count'),  # number of all trades
-                ('profit_sum', lambda x: x[x > 0].sum()),  # cumulative profit of all winning trades
-                ('loss_sum', lambda x: abs(x[x < 0].sum())),  # cumulative loss of all losing trades
-                ('nb_win_trades', lambda x: x[x > 0].count())  # number of winning trades
-            ],
-            'trade_duration': [('avg_trade_duration', 'mean')]
-        }
-
-        # Group by (pair and stoploss) by applying above aggregator
-        df = results.groupby(['pair', 'stoploss'])['profit_abs', 'trade_duration'].agg(
-            groupby_aggregator).reset_index(col_level=1)
-
-        # Dropping level 0 as we don't need it
-        df.columns = df.columns.droplevel(0)
-
-        # Calculating number of losing trades, average win and average loss
-        df['nb_loss_trades'] = df['nb_trades'] - df['nb_win_trades']
-        df['average_win'] = df['profit_sum'] / df['nb_win_trades']
-        df['average_loss'] = df['loss_sum'] / df['nb_loss_trades']
-
-        # Win rate = number of profitable trades / number of trades
-        df['winrate'] = df['nb_win_trades'] / df['nb_trades']
-
-        # risk_reward_ratio = average win / average loss
-        df['risk_reward_ratio'] = df['average_win'] / df['average_loss']
-
-        # required_risk_reward = (1 / winrate) - 1
-        df['required_risk_reward'] = (1 / df['winrate']) - 1
-
-        # expectancy = (risk_reward_ratio * winrate) - (lossrate)
-        df['expectancy'] = (df['risk_reward_ratio'] * df['winrate']) - (1 - df['winrate'])
-
-        # sort by expectancy and stoploss
-        df = df.sort_values(by=['expectancy', 'stoploss'], ascending=False).groupby(
-            'pair').first().sort_values(by=['expectancy'], ascending=False).reset_index()
-
-        final = {}
-        for x in df.itertuples():
-            final[x.pair] = PairInfo(
-                x.stoploss,
-                x.winrate,
-                x.risk_reward_ratio,
-                x.required_risk_reward,
-                x.expectancy,
-                x.nb_trades,
-                x.avg_trade_duration
-            )
-
-        # Returning a list of pairs in order of "expectancy"
-        return final
-
-    def _find_trades_for_stoploss_range(self, ticker_data, pair, stoploss_range):
-        buy_column = ticker_data['buy'].values
-        sell_column = ticker_data['sell'].values
-        date_column = ticker_data['date'].values
-        ohlc_columns = ticker_data[['open', 'high', 'low', 'close']].values
-
-        result: list = []
-        for stoploss in stoploss_range:
-            result += self._detect_next_stop_or_sell_point(
-                buy_column, sell_column, date_column, ohlc_columns, round(stoploss, 6), pair
-            )
-
-        return result
-
-    def _detect_next_stop_or_sell_point(self, buy_column, sell_column, date_column,
-                                        ohlc_columns, stoploss, pair):
-        """
-        Iterate through ohlc_columns in order to find the next trade
-        Next trade opens from the first buy signal noticed to
-        The sell or stoploss signal after it.
-        It then cuts OHLC, buy_column, sell_column and date_column.
-        Cut from (the exit trade index) + 1.
-
-        Author: https://github.com/mishaker
-        """
-
-        result: list = []
-        start_point = 0
-
-        while True:
-            open_trade_index = utf1st.find_1st(buy_column, 1, utf1st.cmp_equal)
-
-            # Return empty if we don't find trade entry (i.e. buy==1) or
-            # we find a buy but at the end of array
-            if open_trade_index == -1 or open_trade_index == len(buy_column) - 1:
-                break
-            else:
-                # When a buy signal is seen,
-                # trade opens in reality on the next candle
-                open_trade_index += 1
-
-            stop_price_percentage = stoploss + 1
-            open_price = ohlc_columns[open_trade_index, 0]
-            stop_price = (open_price * stop_price_percentage)
-
-            # Searching for the index where stoploss is hit
-            stop_index = utf1st.find_1st(
-                ohlc_columns[open_trade_index:, 2], stop_price, utf1st.cmp_smaller)
-
-            # If we don't find it then we assume stop_index will be far in future (infinite number)
-            if stop_index == -1:
-                stop_index = float('inf')
-
-            # Searching for the index where sell is hit
-            sell_index = utf1st.find_1st(sell_column[open_trade_index:], 1, utf1st.cmp_equal)
-
-            # If we don't find it then we assume sell_index will be far in future (infinite number)
-            if sell_index == -1:
-                sell_index = float('inf')
-
-            # Check if we don't find any stop or sell point (in that case trade remains open)
-            # It is not interesting for Edge to consider it so we simply ignore the trade
-            # And stop iterating there is no more entry
-            if stop_index == sell_index == float('inf'):
-                break
-
-            if stop_index <= sell_index:
-                exit_index = open_trade_index + stop_index
-                exit_type = SellType.STOP_LOSS
-                exit_price = stop_price
-            elif stop_index > sell_index:
-                # If exit is SELL then we exit at the next candle
-                exit_index = open_trade_index + sell_index + 1
-
-                # Check if we have the next candle
-                if len(ohlc_columns) - 1 < exit_index:
-                    break
-
-                exit_type = SellType.SELL_SIGNAL
-                exit_price = ohlc_columns[exit_index, 0]
-
-            trade = {'pair': pair,
-                     'stoploss': stoploss,
-                     'profit_percent': '',
-                     'profit_abs': '',
-                     'open_time': date_column[open_trade_index],
-                     'close_time': date_column[exit_index],
-                     'open_index': start_point + open_trade_index,
-                     'close_index': start_point + exit_index,
-                     'trade_duration': '',
-                     'open_rate': round(open_price, 15),
-                     'close_rate': round(exit_price, 15),
-                     'exit_type': exit_type
-                     }
-
-            result.append(trade)
-
-            # Giving a view of exit_index till the end of array
-            buy_column = buy_column[exit_index:]
-            sell_column = sell_column[exit_index:]
-            date_column = date_column[exit_index:]
-            ohlc_columns = ohlc_columns[exit_index:]
-            start_point += exit_index
-
-        return result
-=======
-from .edge_positioning import Edge, PairInfo  # noqa: F401
->>>>>>> 791a9b3c
+from .edge_positioning import Edge, PairInfo  # noqa: F401