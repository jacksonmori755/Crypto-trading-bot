""" FreqTrade bot """
<<<<<<< HEAD
__version__ = '0.17.3'
=======
__version__ = '0.17.1'
>>>>>>> 9f9052f3


class DependencyException(BaseException):
    """
    Indicates that a assumed dependency is not met.
    This could happen when there is currently not enough money on the account.
    """


class OperationalException(BaseException):
    """
    Requires manual intervention.
    This happens when an exchange returns an unexpected error during runtime
    or given configuration is invalid.
    """


class TemporaryError(BaseException):
    """
    Temporary network or exchange related error.
    This could happen when an exchange is congested, unavailable, or the user
    has networking problems. Usually resolves itself after a time.
    """<|MERGE_RESOLUTION|>--- conflicted
+++ resolved
@@ -1,9 +1,5 @@
 """ FreqTrade bot """
-<<<<<<< HEAD
-__version__ = '0.17.3'
-=======
-__version__ = '0.17.1'
->>>>>>> 9f9052f3
+__version__ = '0.17.4'
 
 
 class DependencyException(BaseException):
