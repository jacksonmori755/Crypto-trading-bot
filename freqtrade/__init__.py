--- conflicted
+++ resolved
@@ -1,9 +1,5 @@
 """ Freqtrade bot """
-<<<<<<< HEAD
-__version__ = '2022.10.dev'
-=======
 __version__ = '2022.8'
->>>>>>> 695e2e9f
 
 if 'dev' in __version__:
     try:
