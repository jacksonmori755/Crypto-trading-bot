"""
Functions to analyze ticker data with indicators and produce buy and sell signals
"""
import logging
from datetime import datetime, timedelta
from enum import Enum
from typing import Dict, List, Tuple

import arrow
from pandas import DataFrame, to_datetime

from freqtrade.exchange import get_ticker_history
from freqtrade.persistence import Trade
<<<<<<< HEAD
from freqtrade.strategy.strategy import Strategy
from freqtrade.constants import Constants
=======
from freqtrade.strategy.resolver import StrategyResolver
>>>>>>> 09af67ca


logger = logging.getLogger(__name__)


class SignalType(Enum):
    """
    Enum to distinguish between buy and sell signals
    """
    BUY = "buy"
    SELL = "sell"


class Analyze(object):
    """
    Analyze class contains everything the bot need to determine if the situation is good for
    buying or selling.
    """
    def __init__(self, config: dict) -> None:
        """
        Init Analyze
        :param config: Bot configuration (use the one from Configuration())
        """
        self.config = config
        self.strategy = StrategyResolver(self.config).strategy

    @staticmethod
    def parse_ticker_dataframe(ticker: list) -> DataFrame:
        """
        Analyses the trend for the given ticker history
        :param ticker: See exchange.get_ticker_history
        :return: DataFrame
        """
<<<<<<< HEAD
        cols = ['date', 'open', 'high', 'low', 'close', 'volume']
        frame = DataFrame(ticker, columns=cols)

        frame['date'] = to_datetime(frame['date'],
                                    unit='ms',
                                    utc=True,
                                    infer_datetime_format=True)

        frame.sort_values('date', inplace=True)
=======
        columns = {'C': 'close', 'V': 'volume', 'O': 'open', 'H': 'high', 'L': 'low', 'T': 'date'}
        frame = DataFrame(ticker).rename(columns=columns)
        if 'BV' in frame:
            frame.drop('BV', axis=1, inplace=True)

        frame['date'] = to_datetime(frame['date'], utc=True, infer_datetime_format=True)

        # group by index and aggregate results to eliminate duplicate ticks
        frame = frame.groupby(by='date', as_index=False, sort=True).agg({
            'close': 'last',
            'high': 'max',
            'low': 'min',
            'open': 'first',
            'volume': 'max',
        })
>>>>>>> 09af67ca
        return frame

    def populate_indicators(self, dataframe: DataFrame) -> DataFrame:
        """
        Adds several different TA indicators to the given DataFrame

        Performance Note: For the best performance be frugal on the number of indicators
        you are using. Let uncomment only the indicator you are using in your strategies
        or your hyperopt configuration, otherwise you will waste your memory and CPU usage.
        """
        return self.strategy.populate_indicators(dataframe=dataframe)

    def populate_buy_trend(self, dataframe: DataFrame) -> DataFrame:
        """
        Based on TA indicators, populates the buy signal for the given dataframe
        :param dataframe: DataFrame
        :return: DataFrame with buy column
        """
        return self.strategy.populate_buy_trend(dataframe=dataframe)

    def populate_sell_trend(self, dataframe: DataFrame) -> DataFrame:
        """
        Based on TA indicators, populates the sell signal for the given dataframe
        :param dataframe: DataFrame
        :return: DataFrame with buy column
        """
        return self.strategy.populate_sell_trend(dataframe=dataframe)

    def get_ticker_interval(self) -> str:
        """
        Return ticker interval to use
        :return: Ticker interval value to use
        """
        return self.strategy.ticker_interval

    def analyze_ticker(self, ticker_history: List[Dict]) -> DataFrame:
        """
        Parses the given ticker history and returns a populated DataFrame
        add several TA indicators and buy signal to it
        :return DataFrame with ticker data and indicator data
        """
        dataframe = self.parse_ticker_dataframe(ticker_history)
        dataframe = self.populate_indicators(dataframe)
        dataframe = self.populate_buy_trend(dataframe)
        dataframe = self.populate_sell_trend(dataframe)
        return dataframe

    def get_signal(self, pair: str, interval: str) -> Tuple[bool, bool]:
        """
        Calculates current signal based several technical analysis indicators
        :param pair: pair in format ANT/BTC
        :param interval: Interval to use (in min)
        :return: (Buy, Sell) A bool-tuple indicating buy/sell signal
        """
        ticker_hist = get_ticker_history(pair, interval)
        if not ticker_hist:
            logger.warning('Empty ticker history for pair %s', pair)
            return False, False

        try:
            dataframe = self.analyze_ticker(ticker_hist)
        except ValueError as error:
            logger.warning(
                'Unable to analyze ticker for pair %s: %s',
                pair,
                str(error)
            )
            return False, False
        except Exception as error:
            logger.exception(
                'Unexpected error when analyzing ticker for pair %s: %s',
                pair,
                str(error)
            )
            return False, False

        if dataframe.empty:
            logger.warning('Empty dataframe for pair %s', pair)
            return False, False

        latest = dataframe.iloc[-1]

        # Check if dataframe is out of date
        signal_date = arrow.get(latest['date'])
<<<<<<< HEAD
        interval_minutes = Constants.TICKER_INTERVAL_MINUTES[interval]
        if signal_date < arrow.utcnow() - timedelta(minutes=(interval_minutes + 5)):
=======
        if signal_date < arrow.utcnow() - timedelta(minutes=(interval + 5)):
>>>>>>> 09af67ca
            logger.warning(
                'Outdated history for pair %s. Last tick is %s minutes old',
                pair,
                (arrow.utcnow() - signal_date).seconds // 60
            )
            return False, False

        (buy, sell) = latest[SignalType.BUY.value] == 1, latest[SignalType.SELL.value] == 1
        logger.debug(
            'trigger: %s (pair=%s) buy=%s sell=%s',
            latest['date'],
            pair,
            str(buy),
            str(sell)
        )
        return buy, sell

    def should_sell(self, trade: Trade, rate: float, date: datetime, buy: bool, sell: bool) -> bool:
        """
        This function evaluate if on the condition required to trigger a sell has been reached
        if the threshold is reached and updates the trade record.
        :return: True if trade should be sold, False otherwise
        """
        # Check if minimal roi has been reached and no longer in buy conditions (avoiding a fee)
        if self.min_roi_reached(trade=trade, current_rate=rate, current_time=date):
            logger.debug('Required profit reached. Selling..')
            return True

        # Experimental: Check if the trade is profitable before selling it (avoid selling at loss)
        if self.config.get('experimental', {}).get('sell_profit_only', False):
            logger.debug('Checking if trade is profitable..')
            if trade.calc_profit(rate=rate) <= 0:
                return False

        if sell and not buy and self.config.get('experimental', {}).get('use_sell_signal', False):
            logger.debug('Sell signal received. Selling..')
            return True

        return False

    def min_roi_reached(self, trade: Trade, current_rate: float, current_time: datetime) -> bool:
        """
        Based an earlier trade and current price and ROI configuration, decides whether bot should
        sell
        :return True if bot should sell at current rate
        """
        current_profit = trade.calc_profit_percent(current_rate)
        if self.strategy.stoploss is not None and current_profit < self.strategy.stoploss:
            logger.debug('Stop loss hit.')
            return True

        # Check if time matches and current rate is above threshold
        time_diff = (current_time.timestamp() - trade.open_date.timestamp()) / 60
        for duration, threshold in self.strategy.minimal_roi.items():
            if time_diff <= duration:
                return False
            if current_profit > threshold:
                return True

        return False

    def tickerdata_to_dataframe(self, tickerdata: Dict[str, List]) -> Dict[str, DataFrame]:
        """
        Creates a dataframe and populates indicators for given ticker data
        """
        return {pair: self.populate_indicators(self.parse_ticker_dataframe(pair_data))
                for pair, pair_data in tickerdata.items()}<|MERGE_RESOLUTION|>--- conflicted
+++ resolved
@@ -9,14 +9,10 @@
 import arrow
 from pandas import DataFrame, to_datetime
 
+from freqtrade import constants
 from freqtrade.exchange import get_ticker_history
 from freqtrade.persistence import Trade
-<<<<<<< HEAD
-from freqtrade.strategy.strategy import Strategy
-from freqtrade.constants import Constants
-=======
 from freqtrade.strategy.resolver import StrategyResolver
->>>>>>> 09af67ca
 
 
 logger = logging.getLogger(__name__)
@@ -50,7 +46,6 @@
         :param ticker: See exchange.get_ticker_history
         :return: DataFrame
         """
-<<<<<<< HEAD
         cols = ['date', 'open', 'high', 'low', 'close', 'volume']
         frame = DataFrame(ticker, columns=cols)
 
@@ -59,24 +54,14 @@
                                     utc=True,
                                     infer_datetime_format=True)
 
-        frame.sort_values('date', inplace=True)
-=======
-        columns = {'C': 'close', 'V': 'volume', 'O': 'open', 'H': 'high', 'L': 'low', 'T': 'date'}
-        frame = DataFrame(ticker).rename(columns=columns)
-        if 'BV' in frame:
-            frame.drop('BV', axis=1, inplace=True)
-
-        frame['date'] = to_datetime(frame['date'], utc=True, infer_datetime_format=True)
-
         # group by index and aggregate results to eliminate duplicate ticks
         frame = frame.groupby(by='date', as_index=False, sort=True).agg({
-            'close': 'last',
+            'open': 'first',
             'high': 'max',
             'low': 'min',
-            'open': 'first',
+            'close': 'last',
             'volume': 'max',
         })
->>>>>>> 09af67ca
         return frame
 
     def populate_indicators(self, dataframe: DataFrame) -> DataFrame:
@@ -161,12 +146,8 @@
 
         # Check if dataframe is out of date
         signal_date = arrow.get(latest['date'])
-<<<<<<< HEAD
-        interval_minutes = Constants.TICKER_INTERVAL_MINUTES[interval]
+        interval_minutes = constants.TICKER_INTERVAL_MINUTES[interval]
         if signal_date < arrow.utcnow() - timedelta(minutes=(interval_minutes + 5)):
-=======
-        if signal_date < arrow.utcnow() - timedelta(minutes=(interval + 5)):
->>>>>>> 09af67ca
             logger.warning(
                 'Outdated history for pair %s. Last tick is %s minutes old',
                 pair,
