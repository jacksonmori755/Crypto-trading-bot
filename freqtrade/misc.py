import argparse
import enum
import json
import logging
import time
import os
import re
from typing import Any, Callable, Dict, List

from jsonschema import Draft4Validator, validate
from jsonschema.exceptions import ValidationError, best_match
from wrapt import synchronized

from freqtrade import __version__

logger = logging.getLogger(__name__)


def file_dump_json(filename, data):
    with open(filename, 'w') as fp:
        json.dump(data, fp)


class State(enum.Enum):
    RUNNING = 0
    STOPPED = 1


# Current application state
_STATE = State.STOPPED


@synchronized
def update_state(state: State) -> None:
    """
    Updates the application state
    :param state: new state
    :return: None
    """
    global _STATE
    _STATE = state


@synchronized
def get_state() -> State:
    """
    Gets the current application state
    :return:
    """
    return _STATE


def load_config(path: str) -> Dict:
    """
    Loads a config file from the given path
    :param path: path as str
    :return: configuration as dictionary
    """
    with open(path) as file:
        conf = json.load(file)
    if 'internals' not in conf:
        conf['internals'] = {}
    logger.info('Validating configuration ...')
    try:
        validate(conf, CONF_SCHEMA)
        return conf
    except ValidationError as exception:
        logger.fatal('Invalid configuration. See config.json.example. Reason: %s', exception)
        raise ValidationError(
            best_match(Draft4Validator(CONF_SCHEMA).iter_errors(conf)).message
        )


def throttle(func: Callable[..., Any], min_secs: float, *args, **kwargs) -> Any:
    """
    Throttles the given callable that it
    takes at least `min_secs` to finish execution.
    :param func: Any callable
    :param min_secs: minimum execution time in seconds
    :return: Any
    """
    start = time.time()
    result = func(*args, **kwargs)
    end = time.time()
    duration = max(min_secs - (end - start), 0.0)
    logger.debug('Throttling %s for %.2f seconds', func.__name__, duration)
    time.sleep(duration)
    return result


def common_args_parser(description: str):
    """
    Parses given common arguments and returns them as a parsed object.
    """
    parser = argparse.ArgumentParser(
        description=description
    )
    parser.add_argument(
        '-v', '--verbose',
        help='be verbose',
        action='store_const',
        dest='loglevel',
        const=logging.DEBUG,
        default=logging.INFO,
    )
    parser.add_argument(
        '--version',
        action='version',
        version='%(prog)s {}'.format(__version__),
    )
    parser.add_argument(
        '-c', '--config',
        help='specify configuration file (default: config.json)',
        dest='config',
        default='config.json',
        type=str,
        metavar='PATH',
    )
    parser.add_argument(
        '--datadir',
        help='path to backtest data (default freqdata/tests/testdata)',
        dest='datadir',
        default=os.path.join('freqtrade', 'tests', 'testdata'),
        type=str,
        metavar='PATH',
    )
    return parser


def parse_args(args: List[str], description: str):
    """
    Parses given arguments and returns an argparse Namespace instance.
    Returns None if a sub command has been selected and executed.
    """
    parser = common_args_parser(description)
    parser.add_argument(
        '--dry-run-db',
        help='Force dry run to use a local DB "tradesv3.dry_run.sqlite" \
             instead of memory DB. Work only if dry_run is enabled.',
        action='store_true',
        dest='dry_run_db',
    )
    parser.add_argument(
        '--dynamic-whitelist',
        help='dynamically generate and update whitelist \
             based on 24h BaseVolume (Default 20 currencies)',  # noqa
        dest='dynamic_whitelist',
        const=20,
        type=int,
        metavar='INT',
        nargs='?',
    )

    build_subcommands(parser)
    return parser.parse_args(args)


def backtesting_options(parser: argparse.ArgumentParser) -> None:
    parser.add_argument(
        '-l', '--live',
        action='store_true',
        dest='live',
        help='using live data',
    )
    parser.add_argument(
        '-i', '--ticker-interval',
        help='specify ticker interval in minutes (default: 5)',
        dest='ticker_interval',
        default=5,
        type=int,
        metavar='INT',
    )
    parser.add_argument(
        '--realistic-simulation',
        help='uses max_open_trades from config to simulate real world limitations',
        action='store_true',
        dest='realistic_simulation',
    )
    parser.add_argument(
        '-r', '--refresh-pairs-cached',
        help='refresh the pairs files in tests/testdata with the latest data from Bittrex. \
              Use it if you want to run your backtesting with up-to-date data.',
        action='store_true',
        dest='refresh_pairs',
    )
<<<<<<< HEAD
    parser.add_argument(
=======
    backtesting_cmd.add_argument(
        '--export',
        help='Export backtest results, argument are: trades\
              Example --export trades',
        type=str,
        default=None,
        dest='export',
    )
    backtesting_cmd.add_argument(
>>>>>>> a2b9cc1e
        '--timerange',
        help='Specify what timerange of data to use.',
        default=None,
        type=str,
        dest='timerange',
    )


def hyperopt_options(parser: argparse.ArgumentParser) -> None:
    parser.add_argument(
        '-e', '--epochs',
        help='specify number of epochs (default: 100)',
        dest='epochs',
        default=100,
        type=int,
        metavar='INT',
    )
    parser.add_argument(
        '--use-mongodb',
        help='parallelize evaluations with mongodb (requires mongod in PATH)',
        dest='mongodb',
        action='store_true',
    )
    parser.add_argument(
        '-i', '--ticker-interval',
        help='specify ticker interval in minutes (default: 5)',
        dest='ticker_interval',
        default=5,
        type=int,
        metavar='INT',
    )
    parser.add_argument(
        '--timerange',
        help='Specify what timerange of data to use.',
        default=None,
        type=str,
        dest='timerange',
    )


def parse_timerange(text):
    if text is None:
        return None
    syntax = [('^-(\d{8})$',        (None,    'date')),
              ('^(\d{8})-$',        ('date',  None)),
              ('^(\d{8})-(\d{8})$', ('date',  'date')),
              ('^(-\d+)$',          (None,    'line')),
              ('^(\d+)-$',          ('line',  None)),
              ('^(\d+)-(\d+)$',     ('index', 'index'))]
    for rex, stype in syntax:
        # Apply the regular expression to text
        m = re.match(rex, text)
        if m:  # Regex has matched
            rvals = m.groups()
            n = 0
            start = None
            stop = None
            if stype[0]:
                start = rvals[n]
                if stype[0] != 'date':
                    start = int(start)
                n += 1
            if stype[1]:
                stop = rvals[n]
                if stype[1] != 'date':
                    stop = int(stop)
            return (stype, start, stop)
    raise Exception('Incorrect syntax for timerange "%s"' % text)


def build_subcommands(parser: argparse.ArgumentParser) -> None:
    """ Builds and attaches all subcommands """
    from freqtrade.optimize import backtesting, hyperopt

    subparsers = parser.add_subparsers(dest='subparser')

    # Add backtesting subcommand
    backtesting_cmd = subparsers.add_parser('backtesting', help='backtesting module')
    backtesting_cmd.set_defaults(func=backtesting.start)
    backtesting_options(backtesting_cmd)

    # Add hyperopt subcommand
    hyperopt_cmd = subparsers.add_parser('hyperopt', help='hyperopt module')
    hyperopt_cmd.set_defaults(func=hyperopt.start)
    hyperopt_options(hyperopt_cmd)


# Required json-schema for user specified config
CONF_SCHEMA = {
    'type': 'object',
    'properties': {
        'max_open_trades': {'type': 'integer', 'minimum': 1},
        'stake_currency': {'type': 'string', 'enum': ['BTC', 'ETH', 'USDT']},
        'stake_amount': {'type': 'number', 'minimum': 0.0005},
        'fiat_display_currency': {'type': 'string', 'enum': ['AUD', 'BRL', 'CAD', 'CHF',
                                                             'CLP', 'CNY', 'CZK', 'DKK',
                                                             'EUR', 'GBP', 'HKD', 'HUF',
                                                             'IDR', 'ILS', 'INR', 'JPY',
                                                             'KRW', 'MXN', 'MYR', 'NOK',
                                                             'NZD', 'PHP', 'PKR', 'PLN',
                                                             'RUB', 'SEK', 'SGD', 'THB',
                                                             'TRY', 'TWD', 'ZAR', 'USD']},
        'dry_run': {'type': 'boolean'},
        'minimal_roi': {
            'type': 'object',
            'patternProperties': {
                '^[0-9.]+$': {'type': 'number'}
            },
            'minProperties': 1
        },
        'stoploss': {'type': 'number', 'maximum': 0, 'exclusiveMaximum': True},
        'unfilledtimeout': {'type': 'integer', 'minimum': 0},
        'bid_strategy': {
            'type': 'object',
            'properties': {
                'ask_last_balance': {
                    'type': 'number',
                    'minimum': 0,
                    'maximum': 1,
                    'exclusiveMaximum': False
                },
            },
            'required': ['ask_last_balance']
        },
        'exchange': {'$ref': '#/definitions/exchange'},
        'experimental': {
            'type': 'object',
            'properties': {
                'use_sell_signal': {'type': 'boolean'},
                'sell_profit_only': {'type': 'boolean'}
            }
        },
        'telegram': {
            'type': 'object',
            'properties': {
                'enabled': {'type': 'boolean'},
                'token': {'type': 'string'},
                'chat_id': {'type': 'string'},
            },
            'required': ['enabled', 'token', 'chat_id']
        },
        'initial_state': {'type': 'string', 'enum': ['running', 'stopped']},
        'internals': {
            'type': 'object',
            'properties': {
                'process_throttle_secs': {'type': 'number'}
            }
        }
    },
    'definitions': {
        'exchange': {
            'type': 'object',
            'properties': {
                'name': {'type': 'string'},
                'key': {'type': 'string'},
                'secret': {'type': 'string'},
                'pair_whitelist': {
                    'type': 'array',
                    'items': {
                        'type': 'string',
                        'pattern': '^[0-9A-Z]+_[0-9A-Z]+$'
                    },
                    'uniqueItems': True
                },
                'pair_blacklist': {
                    'type': 'array',
                    'items': {
                        'type': 'string',
                        'pattern': '^[0-9A-Z]+_[0-9A-Z]+$'
                    },
                    'uniqueItems': True
                }
            },
            'required': ['name', 'key', 'secret', 'pair_whitelist']
        }
    },
    'anyOf': [
        {'required': ['exchange']}
    ],
    'required': [
        'max_open_trades',
        'stake_currency',
        'stake_amount',
        'fiat_display_currency',
        'dry_run',
        'minimal_roi',
        'bid_strategy',
        'telegram'
    ]
}<|MERGE_RESOLUTION|>--- conflicted
+++ resolved
@@ -183,19 +183,15 @@
         action='store_true',
         dest='refresh_pairs',
     )
-<<<<<<< HEAD
-    parser.add_argument(
-=======
-    backtesting_cmd.add_argument(
+    parser.add_argument(
         '--export',
         help='Export backtest results, argument are: trades\
-              Example --export trades',
+              Example --export=trades',
         type=str,
         default=None,
         dest='export',
     )
-    backtesting_cmd.add_argument(
->>>>>>> a2b9cc1e
+    parser.add_argument(
         '--timerange',
         help='Specify what timerange of data to use.',
         default=None,
