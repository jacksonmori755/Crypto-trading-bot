--- conflicted
+++ resolved
@@ -1,10 +1,6 @@
 """ Binance exchange subclass """
 import logging
-<<<<<<< HEAD
 from typing import Dict, List, Optional, Tuple
-=======
-from typing import Dict, List
->>>>>>> 0c1c7aaa
 
 import arrow
 import ccxt
