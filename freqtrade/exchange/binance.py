--- conflicted
+++ resolved
@@ -80,13 +80,8 @@
                         'stop price: %s. limit: %s', pair, stop_price, rate)
             return order
         except ccxt.InsufficientFunds as e:
-<<<<<<< HEAD
-            raise DependencyException(
+            raise ExchangeError(
                 f'Insufficient funds to create {ordertype} sell order on market {pair}. '
-=======
-            raise ExchangeError(
-                f'Insufficient funds to create {ordertype} sell order on market {pair}.'
->>>>>>> b2d21af3
                 f'Tried to sell amount {amount} at rate {rate}. '
                 f'Message: {e}') from e
         except ccxt.InvalidOrder as e:
