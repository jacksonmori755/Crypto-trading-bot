#!/usr/bin/env python3
"""
Main Freqtrade bot script.
Read the documentation to know what cli arguments you need.
"""
import logging
import sys
from typing import List

from freqtrade.arguments import Arguments
from freqtrade.configuration import Configuration
from freqtrade.freqtradebot import FreqtradeBot

logger = logging.getLogger('freqtrade')


def main(sysargv: List[str]) -> None:
    """
    This function will initiate the bot and start the trading loop.
    :return: None
    """
    arguments = Arguments(
        sysargv,
        'Simple High Frequency Trading Bot for crypto currencies'
    )
    args = arguments.get_parsed_arg()

    # A subcommand has been issued.
    # Means if Backtesting or Hyperopt have been called we exit the bot
    if hasattr(args, 'func'):
        args.func(args)
<<<<<<< HEAD
        return 0

    freqtrade = None
=======
        return

    freqtrade = None
    return_code = 1
>>>>>>> 09af67ca
    try:
        # Load and validate configuration
        config = Configuration(args).get_config()

        # Init the bot
        freqtrade = FreqtradeBot(config)

        state = None
        while 1:
            state = freqtrade.worker(old_state=state)

    except KeyboardInterrupt:
        logger.info('SIGINT received, aborting ...')
        return_code = 0
    except BaseException:
        logger.exception('Fatal exception!')
    finally:
        if freqtrade:
            freqtrade.clean()
<<<<<<< HEAD
        sys.exit(0)
=======
        sys.exit(return_code)
>>>>>>> 09af67ca


def set_loggers() -> None:
    """
    Set the logger level for Third party libs
    :return: None
    """
    logging.getLogger('requests.packages.urllib3').setLevel(logging.INFO)
    logging.getLogger('telegram').setLevel(logging.INFO)


if __name__ == '__main__':
    set_loggers()
    main(sys.argv[1:])<|MERGE_RESOLUTION|>--- conflicted
+++ resolved
@@ -29,16 +29,10 @@
     # Means if Backtesting or Hyperopt have been called we exit the bot
     if hasattr(args, 'func'):
         args.func(args)
-<<<<<<< HEAD
-        return 0
-
-    freqtrade = None
-=======
         return
 
     freqtrade = None
     return_code = 1
->>>>>>> 09af67ca
     try:
         # Load and validate configuration
         config = Configuration(args).get_config()
@@ -58,11 +52,7 @@
     finally:
         if freqtrade:
             freqtrade.clean()
-<<<<<<< HEAD
-        sys.exit(0)
-=======
         sys.exit(return_code)
->>>>>>> 09af67ca
 
 
 def set_loggers() -> None:
