--- conflicted
+++ resolved
@@ -110,15 +110,10 @@
                 "bittrex",
                 "ftx",
                 "gateio",
-<<<<<<< HEAD
                 "kraken",
                 "kucoin",
-                "okex",
-                Separator("-----------------------------------------------"),
-=======
                 "okx",
-                Separator(),
->>>>>>> 8c751e70
+                Separator("------------------"),
                 "other",
             ],
         },
